"""
a module for interpolation calculations using jax
"""

import jax.numpy as jnp
import numpy as np
from jax.tree_util import register_pytree_node_class


@register_pytree_node_class
class NaturalCubicUnivariateSpline(object):
    """
    Minimal port of Scipy's UnivariateSpline to JAX -- restricted to only cubic splines with the "natural"
    boundary conditions (based from implementation in jax_cosmo.scipy.interpolate)
    """

    def __init__(self, x, y, coefficients=None):
        k, x, y = 3, jnp.atleast_1d(x), jnp.atleast_1d(y)
        assert len(x) == len(y), "Input arrays must be the same length."
        assert x.ndim == 1 and y.ndim == 1, "Input arrays must be 1D."
        n_data = len(x)
        h = jnp.diff(x)
        p = jnp.diff(y)
        if coefficients is None:
            assert n_data > 3, "Not enough input points for cubic spline."
            zero = jnp.array([0.0])
            one = jnp.array([1.0])
            A00, A01, A02, ANN, AN1, AN2 = one, zero, zero, one, (-one), zero
            A = jnp.diag(jnp.concatenate((A00, 2 * (h[:-1] + h[1:]), ANN)))
            upper_diag1 = jnp.diag(jnp.concatenate((A01, h[1:])), k=1)
            upper_diag2 = jnp.diag(jnp.concatenate((A02, jnp.zeros(n_data - 3))), k=2)
            lower_diag1 = jnp.diag(jnp.concatenate((h[:-1], AN1)), k=-1)
            lower_diag2 = jnp.diag(jnp.concatenate((jnp.zeros(n_data - 3), AN2)), k=-2)
            A += upper_diag1 + upper_diag2 + lower_diag1 + lower_diag2
            center = 3 * (p[1:] / h[1:] - p[:-1] / h[:-1])
            s = jnp.concatenate((zero, center, zero))
            coefficients = jnp.linalg.solve(A, s)
        self.k, self._x, self._y = k, x, y
        self._coefficients = coefficients

    def tree_flatten(self):
        children = (self._x, self._y, self._coefficients)
        return children

    @classmethod
    def tree_unflatten(cls, children):
        x, y, coefs = children
        return cls(x, y, coefs)

    def __call__(self, x):
        t, a, b, c, d = self._compute_coeffs(x)
        return a + b * t + c * t**2 + d * t**3

    def _compute_coeffs(self, xs):
        knots, y, coefficients = self._x, self._y, self._coefficients
        ind = jnp.digitize(xs, knots) - 1
        ind = jnp.clip(ind, 0, len(knots) - 2)
        t = xs - knots[ind]
        h = jnp.diff(knots)[ind]
        c = coefficients[ind]
        c1 = coefficients[ind + 1]
        a = y[ind]
        a1 = y[ind + 1]
        b = (a1 - a) / h - (2 * c + c1) * h / 3.0
        d = (c1 - c) / (3 * h)
        return (t, a, b, c, d)


class BasisSpline(object):
    def __init__(
        self,
        n_df,
        knots=None,
        interior_knots=None,
        xrange=(0, 1),
        k=4,
        normalize=True,
    ):
        """
        Class to construct a basis spline (with the M-Spline basis)

        Args:
            n_df (int): number of degrees of freedom for the spline
            knots (array_like, optional): array of knots, if non-uniform knot placing is preferred.
                Defaults to None.
            interior_knots (array_like, optional): array of interior knots,
                if non-uniform knot placing is preferred. Defaults to None.
            xrange (tuple, optional): domain of spline. Defaults to (0, 1).
            k (int, optional): order of the spline +1, i.e. cubcic splines->k=4. Defaults to 4 (cubic spline).
<<<<<<< HEAD
            proper (bool, optional): flag to extend knots past boundaries (no stacking on bounds). Defaults to True.
            normalize (bool, optional): flag whether or not to numerically normalize the spline. Default to True.
=======
            normalize (bool, optional): flag whether or not to numerically normalize the spline. Defaults to True.
>>>>>>> 9ed534fd
        """
        self.order = k
        self.N = n_df
        self.xrange = xrange
        if knots is None:
            if interior_knots is None:
                interior_knots = np.linspace(xrange[0], xrange[1], n_df - k + 2)
            dx = interior_knots[1] - interior_knots[0]
            knots = jnp.linspace(xrange[0] - dx * (k - 1), xrange[1] + dx * (k - 1), len(interior_knots) + (k - 1) * 2)

        self.knots = knots
        self.interior_knots = interior_knots
        assert len(self.knots) == self.N + self.order

        self.normalize = normalize
        self.basis_vols = np.ones(self.N)
        if normalize:
            self.grid = jnp.linspace(*xrange, 1000)
            self.grid_bases = jnp.array(self.bases(self.grid))
            self.basis_vols = jnp.array([jnp.trapz(self.grid_bases[i, :], self.grid) for i in range(self.N)])

    def norm(self, coefs):
        """
        norm numerically normalizes the spline

        Args:
            coefs (array_like): coefficients for the basis components

        Returns:
            float: the normalization factor given the coefficients
        """
        n = 1.0 / jnp.sum(self.basis_vols * coefs.flatten()) if self.normalize else 1.0
        return n

    def _basis(self, xs, i, k):
        """
        _basis protected method that computes the ith basis compoentn of order k recursively using
            the Cox-de Boor recursion relation

        Args:
            xs (array_like): input values to evaluate the basis spline at
            i (int): the ith basis component
            k (int): order of the spline

        Returns:
            array_like: the ith basis component of order k evaluated at xs
        """
        if self.knots[i + k] - self.knots[i] < 1e-6:
            return np.zeros_like(xs)
        elif k == 1:
            v = np.zeros_like(xs)
            v[(xs >= self.knots[i]) & (xs < self.knots[i + 1])] = 1 / (self.knots[i + 1] - self.knots[i])
            return v
        else:
            v = (xs - self.knots[i]) * self._basis(xs, i, k - 1) + (self.knots[i + k] - xs) * self._basis(xs, i + 1, k - 1)
            return (v * k) / ((k - 1) * (self.knots[i + k] - self.knots[i]))

    def _bases(self, xs):
        """
        _bases construct the set of basis components

        Args:
            xs (array_like): input values to evaluate the basis spline at

        Returns:
            list: list of all N basis components evaluated at xs
        """
        return [self._basis(xs, i, k=self.order) for i in range(self.N)]

    def bases(self, xs):
        """
        bases form the basis spline design matrix evaluated at xs

        Args:
            xs (array_like): input values to evaluate the basis spline at

        Returns:
            array_like: the design matrix evaluated at xs. shape (N, *xs.shape)
        """
        return jnp.concatenate(self._bases(xs)).reshape(self.N, *xs.shape)

    def get_coefficients(self, xs, ys):
        """
        computes the coefficients of the basis components given data 1-D data (xs, ys)

        Args:
            xs (array_like): The x values of data
            ys (array_like): The y values of data

        Returns:
            the coefficients (array_like), interpolated y-values evaluated at xs (array_like),
            the design matrix evaluated at xs with shape (N, *xs.shape)
        """

        design_matrix = jnp.transpose(self.bases(xs))
        BtBi = jnp.linalg.inv(jnp.matmul(jnp.transpose(design_matrix), design_matrix))
        alpha = jnp.matmul(jnp.matmul(BtBi, jnp.transpose(design_matrix)), ys)
        return alpha, np.einsum("ji,i->j", design_matrix, alpha), design_matrix

    def project(self, bases, coefs):
        """
        project given a design matrix (or bases) and coefficients, project the coefficients onto the spline

        Args:
            bases (array_like): The set of basis components or design matrix to project onto
            coefs (array_like): coefficients for the basis components

        Returns:
            array_like: The linear combination of the basis components given the coefficients
        """
        coefs /= jnp.sum(coefs)
        return jnp.einsum("i...,i->...", bases, coefs) * self.norm(coefs)

    def eval(self, xs, coefs):
        """
        eval Evalulate basis spline at xs given coefficients

        Args:
            xs (array_like): input values to evaluate the basis spline at
            coefs (array_like): coefficients for the basis components

        Returns:
            array_like: The linear combination of the basis components evaluated at xs given the coefficients
        """
        return self.project(self.bases(xs), coefs)

    def __call__(self, xs, coefs):
        """
        __call__ Evalulate basis spline at xs given coefficients

        Args:
            xs (array_like): input values to evaluate the basis spline at
            coefs (array_like): coefficients for the basis components

        Returns:
            array_like: The linear combination of the basis components evaluated at xs given the coefficients
        """
        return self.eval(xs, coefs)


class BSpline(BasisSpline):
    def __init__(
        self,
        n_df,
        knots=None,
        interior_knots=None,
        xrange=(0, 1),
        k=4,
        normalize=False,
    ):
        """
        Class to construct a basis spline (B-Spline)

        Args:
            n_df (int): number of degrees of freedom for the spline
            knots (array_like, optional): array of knots, if non-uniform knot placing is preferred.
                Defaults to None.
            interior_knots (array_like, optional): array of interior knots,
                if non-uniform knot placing is preferred. Defaults to None.
            xrange (tuple, optional): domain of spline. Defaults to (0, 1).
            k (int, optional): order of the spline +1, i.e. cubcic splines->k=4. Defaults to 4 (cubic spline).
            normalize (bool, optional): flag whether or not to numerically normalize the spline. Defaults to False.
        """
        super().__init__(
            n_df=n_df,
            knots=knots,
            interior_knots=interior_knots,
            xrange=xrange,
            k=k,
            normalize=normalize,
        )

    def _bases(self, xs):
        """
        _bases construct the set of basis components for the canonical B-Spline with the Cox-de Boor recursion relation

        Args:
            xs (array_like): input values to evaluate the basis spline at

        Returns:
            list: list of all N basis components evaluated at xs
        """
        return [(self.knots[i + self.order] - self.knots[i]) / self.order * self._basis(xs, i, k=self.order) for i in range(self.N)]

    def norm(self, coefs):
        """
        norm numerically normalizes the spline

        Args:
            coefs (array_like): coefficients for the basis components

        Returns:
            float: the normalization factor given the coefficients
        """
        n = 1.0 / jnp.trapz(self._project(self.grid_bases, coefs), self.grid) if self.normalize else 1.0
        return n

    def _project(self, bases, coefs):
        """
        _project given a design matrix (or bases) and coefficients, project the coefficients onto the spline

        Args:
            bases (array_like): The set of basis components or design matrix to project onto
            coefs (array_like): coefficients for the basis components

        Returns:
            array_like: The linear combination of the basis components given the coefficients
        """
        return jnp.einsum("i...,i->...", bases, coefs)

    def project(self, bases, coefs):
        """
        project given a design matrix (or bases) and coefficients, project the coefficients onto the spline with normalization

        Args:
            bases (array_like): The set of basis components or design matrix to project onto
            coefs (array_like): coefficients for the basis components

        Returns:
            array_like: The linear combination of the basis components given the coefficients
        """
        return self._project(bases, coefs) * self.norm(coefs)


class LogXBSpline(BSpline):
    def __init__(self, n_df, knots=None, interior_knots=None, xrange=(0.01, 1), normalize=True, **kwargs):
        """
        Class to construct a basis spline (B-Spline) in the log space of the domain (X)

        Args:
            n_df (int): number of degrees of freedom for the spline
            knots (array_like, optional): array of knots, if non-uniform knot placing is preferred.
                Defaults to None.
            interior_knots (array_like, optional): array of interior knots,
                if non-uniform knot placing is preferred. Defaults to None.
            xrange (tuple, optional): domain of spline. Defaults to (0.01, 1).
            k (int, optional): order of the spline +1, i.e. cubcic splines->k=4. Defaults to 4 (cubic spline).
            normalize (bool, optional): flag whether or not to numerically normalize the spline. Defaults to True.
        """
        knots = None if knots is None else np.log(knots)
        interior_knots = None if interior_knots is None else np.log(interior_knots)
        xrange = np.log(xrange)
        super().__init__(n_df, knots=knots, interior_knots=interior_knots, xrange=xrange, **kwargs)

        self.normalize = normalize
        self.basis_vols = np.ones(self.N)
        if normalize:
            self.grid = jnp.linspace(*np.exp(xrange), 1000)
            self.grid_bases = jnp.array(self.bases(self.grid))

    def bases(self, xs):
        """
        bases form the basis spline design matrix evaluated at xs (in log space)

        Args:
            xs (array_like): input values to evaluate the basis spline at

        Returns:
            array_like: the design matrix evaluated at xs. shape (N, *xs.shape)
        """
        return super().bases(jnp.log(xs))


class LogYBSpline(BSpline):
    def __init__(self, n_df, knots=None, interior_knots=None, xrange=(0, 1), normalize=True, **kwargs):
        """
        Class to construct a basis spline (B-Spline) in the log space of the range (Y)

        Args:
            n_df (int): number of degrees of freedom for the spline
            knots (array_like, optional): array of knots, if non-uniform knot placing is preferred.
                Defaults to None.
            interior_knots (array_like, optional): array of interior knots,
                if non-uniform knot placing is preferred. Defaults to None.
            xrange (tuple, optional): domain of spline. Defaults to (0, 1).
            k (int, optional): order of the spline +1, i.e. cubcic splines->k=4. Defaults to 4 (cubic spline).
            normalize (bool, optional): flag whether or not to numerically normalize the spline. Defaults to True.
        """
        super().__init__(n_df, knots=knots, interior_knots=interior_knots, xrange=xrange, **kwargs)
        self.normalize = normalize
        if normalize:
            self.grid = jnp.linspace(*xrange, 1000)
            self.grid_bases = jnp.array(self.bases(self.grid))

    def _project(self, bases, coefs):
        """
        _project given a design matrix (or bases) and coefficients, project the coefficients onto the spline

        Args:
            bases (array_like): The set of basis components or design matrix to project onto
            coefs (array_like): coefficients for the basis components

        Returns:
            array_like: The linear combination of the basis components given the coefficients
        """
        return jnp.exp(jnp.einsum("i...,i->...", bases, coefs))


class LogXLogYBSpline(LogYBSpline):
    def __init__(self, n_df, knots=None, interior_knots=None, xrange=(0.1, 1), normalize=True, **kwargs):
        """
        Class to construct a basis spline (B-Spline) in the log-log space of the domain and range (X and Y)

        Args:
            n_df (int): number of degrees of freedom for the spline
            knots (array_like, optional): array of knots, if non-uniform knot placing is preferred.
                Defaults to None.
            interior_knots (array_like, optional): array of interior knots,
                if non-uniform knot placing is preferred. Defaults to None.
            xrange (tuple, optional): domain of spline. Defaults to (0.01, 1).
            k (int, optional): order of the spline +1, i.e. cubcic splines->k=4. Defaults to 4 (cubic spline).
            normalize (bool, optional): flag whether or not to numerically normalize the spline. Defaults to True.
        """
        knots = None if knots is None else np.log(knots)
        interior_knots = None if interior_knots is None else np.log(interior_knots)
        xrange = np.log(xrange)
        super().__init__(n_df, knots=knots, interior_knots=interior_knots, xrange=xrange, **kwargs)

        self.normalize = normalize
        self.basis_vols = np.ones(self.N)
        if normalize:
            self.grid = jnp.linspace(*jnp.exp(xrange), 1500)
            self.grid_bases = jnp.array(self.bases(self.grid))

    def bases(self, xs):
        """
        bases form the basis spline design matrix evaluated at xs (in log space)

        Args:
            xs (array_like): input values to evaluate the basis spline at

        Returns:
            array_like: the design matrix evaluated at xs. shape (N, *xs.shape)
        """
        return super().bases(jnp.log(xs))


class RectBivariateBasisSpline(object):
    def __init__(
        self,
        xdf,
        ydf,
        xrange=(0, 1),
        yrange=(0, 1),
        kx=4,
        ky=4,
        xbasis=BSpline,
        ybasis=BSpline,
        normalize=True,
    ):
        """
        Class to construct a 2D (bivariate) rectangular basis spline

        Args:
            xdf (int): number of degrees of freedom for the spline in the X direction
            ydf (int): number of degrees of freedom for the spline in the Y direction
            xrange (tuple, optional): domain of X spline. Defaults to (0, 1).
            yrange (tuple, optional): domain of Y spline. Defaults to (0, 1).
            kx (int, optional): order of the X spline +1, i.e. cubcic splines->k=4. Defaults to 4 (cubic spline).
            ky (int, optional): order of the Y spline +1, i.e. cubcic splines->k=4. Defaults to 4 (cubic spline).
            xbasis (object, optional): Choice of basis to use for the X spline. Defaults to BSpline.
            ybasis (object, optional): Choice of basis to use for the Y spline. Defaults to BSpline.
            normalize (bool, optional): flag whether or not to numerically normalize the spline. Defaults to True.
        """
        self.xdf = xdf
        self.ydf = ydf
        self.x_interpolator = xbasis(xdf, xrange=xrange, k=kx, normalize=False)
        self.y_interpolator = ybasis(ydf, xrange=yrange, k=ky, normalize=False)
        self.normalize = normalize
        self.x_bases = None
        self.y_bases = None
        if self.normalize:
            self.gridx = jnp.linspace(*xrange, 750)
            self.gridy = jnp.linspace(*yrange, 750)
            self.gxx, self.gyy = jnp.meshgrid(self.gridx, self.gridy)
            self.grid_bases = self.bases(self.gxx, self.gyy)

    def norm_2d(self, coefs):
        """
        norm_2d numerically normalizes the 2D spline

        Args:
            coefs (array_like): coefficients for the basis components

        Returns:
            float: the normalization factor given the coefficients
        """
        n = 1.0 / jnp.trapz(jnp.trapz(self._project(self.grid_bases, coefs), self.gridy), self.gridx) if self.normalize else 1.0
        return n

    def _reset_bases(self):
        self.x_bases = None
        self.y_bases = None

    def bases(self, xs, ys):
        """
        bases form the basis spline design matrix evaluated at xs and ys

        Args:
            xs (array_like): input values to evaluate the X basis spline at
            xs (array_like): input values to evaluate the Y basis spline at

        Returns:
            array_like: the design matrix evaluated at xs. shape (xdf, ydf, *xs.shape)
        """
        self.x_bases = self.x_interpolator.bases(xs)
        self.y_bases = self.y_interpolator.bases(ys)
        out = jnp.array([[self.x_bases[i] * self.y_bases[j] for i in range(self.xdf)] for j in range(self.ydf)]).reshape(
            self.xdf, self.ydf, *xs.shape
        )
        self.reset_bases()
        return out

    def _project(self, bases, coefs):
        """
        _project given a design matrix (or bases) and coefficients, project the coefficients onto the spline

        Args:
            bases (array_like): The set of basis components or design matrix to project onto
            coefs (array_like): coefficients for the basis components

        Returns:
            array_like: The linear combination of the basis components given the coefficients
        """
        return jnp.exp(jnp.einsum("ij...,ij->...", bases, coefs))

    def project(self, bases, coefs):
        """
        project given a design matrix (or bases) and coefficients, project the coefficients onto the spline with normalization

        Args:
            bases (array_like): The set of basis components or design matrix to project onto
            coefs (array_like): coefficients for the basis components

        Returns:
            array_like: The linear combination of the basis components given the coefficients
        """
        return self._project(bases, coefs) * self.norm_2d(coefs)<|MERGE_RESOLUTION|>--- conflicted
+++ resolved
@@ -87,12 +87,7 @@
                 if non-uniform knot placing is preferred. Defaults to None.
             xrange (tuple, optional): domain of spline. Defaults to (0, 1).
             k (int, optional): order of the spline +1, i.e. cubcic splines->k=4. Defaults to 4 (cubic spline).
-<<<<<<< HEAD
-            proper (bool, optional): flag to extend knots past boundaries (no stacking on bounds). Defaults to True.
-            normalize (bool, optional): flag whether or not to numerically normalize the spline. Default to True.
-=======
             normalize (bool, optional): flag whether or not to numerically normalize the spline. Defaults to True.
->>>>>>> 9ed534fd
         """
         self.order = k
         self.N = n_df
