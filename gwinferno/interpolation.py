--- conflicted
+++ resolved
@@ -516,18 +516,11 @@
         """
         self.x_bases = self.x_interpolator.bases(xs) 
         self.y_bases = self.y_interpolator.bases(ys)
-<<<<<<< HEAD
         out = jnp.array([[self.x_bases[i] * self.y_bases[j] for i in range(self.xdf)] for j in range(self.ydf)]).reshape(
-             self.xdf, self.ydf, *xs.shape)
-        self._reset_bases()
-
-=======
-        #Check that out is a proper tensor product (could be replaces with x_bases * y_bases[:, jnp.newaxis, ...])
-        out = jnp.array([[self.x_bases[i] * self.y_bases[j] for i in range(self.xdf)] for j in range(self.ydf)]).reshape(
-            self.xdf, self.ydf, *xs.shape
+             self.xdf, self.ydf, *xs.shape
         )
         self._reset_bases()
->>>>>>> 46b6d1ec
+
         return out
 
     def _project(self, bases, coefs):
