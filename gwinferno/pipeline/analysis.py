"""
a module that stores the meat of the calculations for hierarchical population inference
"""

from functools import partial

import jax.numpy as jnp
import numpy as np
import numpyro
import numpyro.distributions as dist
from astropy.cosmology import Planck15
from jax import jit
from jax import random
from jax.scipy.integrate import trapezoid
from jax.scipy.special import logsumexp
from numpyro.infer import SVI
from numpyro.infer import Trace_ELBO
from numpyro.infer import autoguide
from numpyro.optim import Adam

from .parser import PopMixtureModel
from .parser import PopModel

NP_KERNEL_MAP = {"NUTS": numpyro.infer.NUTS, "HMC": numpyro.infer.HMC}


def find_map(rng_key, numpyro_model, *model_args, Niter=100, lr=0.01):
    """Find the MAP estimate for a given NumPyro model using SVI with Adam optimizing the ELBO

    Parameters
    ----------
        rng_key : jax.random.PRNGKey
            RNG Key to be passed to SVI.run().
        numpyro_model : callable
            Python callable containing `numpyro.primitives`.
        Niter : int, optional
            Number of iterations to run variational inference. Defaults to 100.
        lr : float, optional
            learning rate used for Adam optimizer. Defaults to 0.01.

    Returns
    -------
        SVIRunResult.params : dict
            parameters of the result of MAP optimization
    """
    guide = autoguide.AutoDelta(numpyro_model)
    optimizer = Adam(lr)
    svi = SVI(numpyro_model, guide, optimizer, Trace_ELBO())
    svi_results = svi.run(rng_key, Niter, *model_args)
    return svi_results.params


@partial(jit, static_argnames=["log"])
def per_event_log_bayes_factors(weights, log=False):
    r"""Calculates per-event log Bayes factors via importance sampling

    .. math::

        \mathrm{BF}_i = \int p(d_i|\theta)p(\theta|\Lambda) d\theta \approx
        \frac{1}{N_s}\sum_{j=1}^{N_s} \frac{p(\theta|\Lambda)}{p(\theta|\Lambda_\emptyset)}

    Parameters
    ----------
    weights : jax.DeviceArray
        JAX array of weights to integrate over. Expected size of `(N_events,N_samples)`.
    log : bool, optional
        Flag to perform calculations in log probability. Interprets weights as log weights.
        This is slower but more numerically stable. Defaults to False.

    Returns
    -------
    jax.DeviceArray
        Array of per-event log bayes factors.
    jax.DeviceArray
        Array of per-event log effective samples sizes from Monte Carlo integrals.
    """
    if log:
        logweights = weights
        logBFs = logsumexp(logweights, axis=1)
        logn_effs = 2 * logBFs - logsumexp(2 * logweights, axis=1)
        logBFs -= jnp.log(logweights.shape[1])
    else:
        BFs = jnp.sum(weights, axis=1)
        n_effs = BFs**2 / jnp.sum(weights**2, axis=1)
        BFs /= weights.shape[1]
        logBFs = jnp.log(BFs)
        logn_effs = jnp.log(n_effs)
    return logBFs, logn_effs


@partial(jit, static_argnames=["log"])
def detection_efficiency(weights, Ninj, log=False):
    r"""Calculates the detection efficiency -- the expected fraction of sources detected from a population
    parameterized by :math:`\Lambda` -- estimated by importance sampling over the found injections from
    a fiducial population parameterized by :math:`\Lambda_\emptyset`:

    .. math::

        \mu = \int P(\mathrm{det}|\theta)p(\theta|\Lambda) d\theta \approx
        \frac{1}{N_\mathrm{found}}\sum_{i=1}^{N_\mathrm{found}} \frac{p(\theta_i|\Lambda)}{p(\theta_i | \Lambda_\emptyset)}

    with Monte Carlo integration over found
    injections, along with the effective sample size of the Monte Carlo integral.

    Parameters
    ----------
    weights : jax.DeviceArray
        JAX array of weights to integrate over. Expected size of (N_found_injections,).
    Ninj : int
        Total number of injections.
    log : bool, optional
        Flag to perform calculations in log probability. Interprets weights as log weights.
        This is slower but more numerically stable. Defaults to False.

    Returns
    -------
    jax.DeviceArray
        Array of log detection efficiency.
    jax.DeviceArray
        Array of log N_eff from Monte Carlo Integral.
    """
    if log:
        logweights = weights
        logmu = logsumexp(logweights) - jnp.log(Ninj)
        mu = jnp.exp(logmu)
        var = jnp.sum(jnp.exp(logweights) ** 2) / Ninj**2 - mu**2 / Ninj
        logn_eff = 2 * logmu - jnp.log(var)
    else:
        mu = jnp.sum(weights) / Ninj
        var = jnp.sum(weights**2) / Ninj**2 - mu**2 / Ninj
        logmu = jnp.log(mu)
        logn_eff = 2 * logmu - jnp.log(var)
    return logmu, logn_eff


class TotalVTCalculator(object):
    """
    TotalVTCalculator Object to calculate surveyed hyper-volume out to a maximum redshift
    """

    def __init__(self, maxz=1.9):
        """
        Args:
            maxz (float, optional): maximum redshift to integrate out to. Defaults to 1.9.
        """
        self.zmax = maxz
        self.zs = jnp.linspace(1e-4, maxz, 1000)
        self.dVdcs = jnp.array(Planck15.differential_comoving_volume(np.array(self.zs)).value * 4.0 * np.pi)

    def __call__(self, lamb=0):
        """Perform trapezoidal integration to get total hypervolume

        Parameters
        ----------
        lamb : int, optional
            Exponent of power-law rate evolution. Defaults to `0` (uniform with co-moving volume).

        Returns
        -------
        float
            Total hypervolume out to `z=zmax`. In units of `Gpc^3*yr`.
        """
        return trapezoid(self.dVdcs * jnp.power(1 + self.zs, lamb - 1), self.zs)


def hierarchical_likelihood(
    pe_weights,
    inj_weights,
    total_inj,
    Nobs,
    Tobs,
    categorical=False,
    marginal_qs=False,
    indv_weights=None,
    rngkey=None,
    pop_frac=None,
    surv_hypervolume_fct=TotalVTCalculator(),
    vtfct_kwargs={"lamb": 0},
    marginalize_selection=False,
    reconstruct_rate=True,
    min_neff_cut=True,
    posterior_predictive_check=False,
    param_names=None,
    pedata=None,
    injdata=None,
    m2min=3.0,
    m1min=5.0,
    mmax=100.0,
    log=False,
):
    """Performs the hierarchical likelihood calculation using importance sampling
    over injections and PE samples from each event's posterior samples assuming
    a fiducial prior density.

    Parameters
    ----------
    pe_weights : jax.DeviceArray
        Array of weights evaluated at PE samples to integrate over.
        If `log=True` this is expected to be the **log** of the weights.
        Expected size of `(N_events,N_samples)`.
    inj_weights : jax.DeviceArray
        Array of weights evaluated at found injections to integrate over.
        If `log=True` this is expected to be the **log** of the weights.
        Expected size of `(N_found_injections,)`.
    total_inj : int
        Total number of generated injections before cutting on found.
    Nobs : int
        Total number of observed events analyzing.
    Tobs : float
        Time spent observing to produce catalog (in yrs).
    categorical : bool, optional
        If `True` use latent categorical parameters to assign
        each event to one of many subpopulations. Defaults to `False`.
    marginal_qs : bool, optional
        TODO: add description!
    indv_weights : jax.DeviceArray
        TODO: add description!
    rngkey : jax.random.PRNGKey, optional
        RNG Key to be passed to sample categorical variable.
        Needed if `categorical=True`. Defaults to `None`.
    pop_frac : tuple of floats, optional
        Tuple of true astrophysical population fractions.
        Shape is number of categorical subpopulations, needs to sum to 1, and is
        needed if `categorical=True`. Defaults to `None`.
    surv_hypervolume_fct : callable, optional
        Callable function to calculate total VT (normalization of the redshift model).
        Defaults to `TotalVTCalculator()`.
    vtfct_kwargs : dict, optional
        Diction of args needed to call `surv_hypervolume_fct()`.
        Defaults to `{"lamb": 0}`.
    marginalize_selection : bool, optional
        Flag to marginalize over uncertainty in selection monte carlo integral.
        Defaults to `True`.
    reconstruct_rate : bool, optional
        Flag to reconstruct marginalize merger rate. Defaults to `True`.
    min_neff_cut : bool, optional
        Flag to use the `min_neff` cut on the likelihood ensuring Monte Carlo
        integrals converge. Defaults to `True`.
    posterior_predictive_check : bool, optional
        Flag to sample from the PE/injection data to perform posterior predictive check.
        Defaults to `False`.
    param_names : iterable, optional
        Parameters to sample for PPCs. Defaults to `None`.
    pedata : dict, optional
        Dictionary of PE data needed to perform PPCs. Defaults to `None`.
    injdata : dict, optional
        Dictionary of found injection data needed to perform PPCs. Defaults to `None`.
    m2min : float, optional
        Minimum mass for secondary components (solar masses). Defaults to `3.0`.
    m1min : float, optional
        Minimum mass for primary components (solar masses). Defaults to `5.0`.
    mmax : float, optional
        Maximum mass for primary components (solar masses). Defaults to `100.0`.
    log : bool, optional
        Flag to perform calculations in log space. Interprets weights as log weights.
        This is slower but more numerically stable. Defaults to `False`.

    Returns
    -------
    float
        Marginalized merger rate in units of `Gpc^-3 yr^-1`.
    """
    rate = None
    if categorical:
        with numpyro.plate("nObs", Nobs):
            Qs = numpyro.sample(
                "Qs",
                dist.Categorical(probs=jnp.stack(pop_frac, axis=-1)),
                rng_key=rngkey,
            ).reshape((-1, 1))
            selector = [jnp.equal(Qs, ii) for ii in range(len(pop_frac))]
            mix_pe_weights = jnp.select(selector, pe_weights)
            logBFs, logn_effs = per_event_log_bayes_factors(mix_pe_weights, log=log)
            if log:
                pe_weights = logsumexp(pe_weights, b=pop_frac, axis=0)
            else:
                pe_weights = jnp.sum(pop_frac * pe_weights, axis=0)
    else:
        logBFs, logn_effs = per_event_log_bayes_factors(pe_weights, log=log)

    log_det_eff, logn_eff_inj = detection_efficiency(inj_weights, total_inj, log=log)
    numpyro.deterministic("log_nEff_inj", logn_eff_inj)
    numpyro.deterministic("log_nEffs", logn_effs)
    numpyro.deterministic("logBFs", logBFs)
<<<<<<< HEAD
    numpyro.deterministic("detection_efficiency", vt_factor)
=======
    numpyro.deterministic("detection_efficiency", jnp.exp(log_det_eff))
>>>>>>> 1354f804
    if reconstruct_rate:
        total_vt = numpyro.deterministic("surveyed_hypervolume", surv_hypervolume_fct(**vtfct_kwargs) / 1.0e9 * Tobs)
        unscaled_rate = numpyro.sample("unscaled_rate", dist.Gamma(Nobs))
        rate = numpyro.deterministic("rate", unscaled_rate / jnp.exp(log_det_eff) / total_vt)
    if marginalize_selection:
        log_det_eff = jnp.where(
            jnp.greater_equal(logn_eff_inj, jnp.log(4 * Nobs)),
            log_det_eff - (3 + Nobs) / (2 * jnp.exp(logn_eff_inj)),
            jnp.inf,
        )
    sel = numpyro.deterministic(
        "selection_factor",
        jnp.where(jnp.isinf(log_det_eff), jnp.nan_to_num(-jnp.inf), -Nobs * log_det_eff),
    )
    sumlogBFs = numpyro.deterministic("sum_logBFs", jnp.sum(logBFs))
    log_l = sel + sumlogBFs
    log_l = numpyro.deterministic(
        "log_l",
        jnp.where(
            jnp.isnan(log_l),
            jnp.nan_to_num(-jnp.inf),
            jnp.nan_to_num(log_l),
        ),
    )

    # TODO: clean this up, make value of min_neff a function kwarg
    if min_neff_cut:
        min_n_effs = jnp.exp(jnp.min(jnp.nan_to_num(logn_effs)))
        log_l = numpyro.deterministic(
            "neff_less_Nobs",
            jnp.where(
                jnp.less_equal(min_n_effs, Nobs),
                jnp.nan_to_num(-jnp.inf),
                log_l,
            ),
        )

    numpyro.factor("log_likelihood", log_l)

    if posterior_predictive_check:
        if param_names is not None and injdata is not None and pedata is not None:
            if log:
                pe_weights = jnp.exp(pe_weights)
                inj_weights = jnp.exp(inj_weights)
            cond = jnp.less(pedata["mass_1"], m1min) | jnp.greater(pedata["mass_1"], mmax)
            pe_weights = jnp.where(
                cond | jnp.less(pedata["mass_1"] * pedata["mass_ratio"], m2min),
                0,
                pe_weights,
            )
            inj_weights = jnp.where(
                jnp.less(injdata["mass_1"], m1min)
                | jnp.greater(injdata["mass_1"], mmax)
                | jnp.less(injdata["mass_1"] * injdata["mass_ratio"], m2min),
                0,
                inj_weights,
            )
            for ev in range(Nobs):
                k = random.PRNGKey(ev)
                k1, k2 = random.split(k)
                obs_idx = random.choice(
                    k1,
                    pe_weights.shape[1],
                    p=pe_weights[ev, :] / jnp.sum(pe_weights[ev, :]),
                )

                if marginal_qs:
                    for i in range(len(indv_weights)):
                        numpyro.deterministic(f"cat_frac_subpop_{i + 1}_event_{ev}", indv_weights[i][ev, obs_idx] / pe_weights[ev, obs_idx])

                pred_idx = random.choice(k2, inj_weights.shape[0], p=inj_weights / jnp.sum(inj_weights))
                for p in param_names:
                    numpyro.deterministic(f"{p}_obs_event_{ev}", pedata[p][ev, obs_idx])
                    numpyro.deterministic(f"{p}_pred_event_{ev}", injdata[p][pred_idx])
    return rate


<<<<<<< HEAD
def hierarchical_likelihood_in_log(
    logpe_weights,
    loginj_weights,
    total_inj,
    Nobs,
    Tobs,
    surv_hypervolume_fct=TotalVTCalculator(),
    vtfct_kwargs={"lamb": 0},
    marginalize_selection=True,
    reconstruct_rate=True,
    min_neff_cut=True,
    posterior_predictive_check=False,
    param_names=None,
    pedata=None,
    injdata=None,
    m2min=3.0,
    m1min=6.5,
    mmax=100.0,
):
    """
    hierarchical_likelihood_log performs the hierarchical likeihood calculation in log probability
        by resampling over injections and pe samples from each event's indiviudally done analayses.
        for reference see:
    Args:
        logpe_weights (jax.DeviceArray): JAX array of log weights evaluated at pe samples to integrate over.
            Expected size of (N_events,N_samples)
        loginj_weights (jax.DeviceArray): JAX array of log weights evaluated at found injections to
            integrate over. Expected size of (N_found_injections,)
        total_inj (int): total number of generated injections before cutting on found.
        Nobs (int): Total number of observed events analyzing
        Tobs (float): Time spent observing to produce catalog (in yrs)
        surv_hypervolume_fct (callable, optional): callable function to calculate total
            VT (normalization of the redshift model). Defaults to TotalVTCalculator().
        vtfct_kwargs (dict, optional): diction of args needed to call
            surv_hypervolume_fct(). Defaults to {"lamb": 0}.
        marginalize_selection (bool, optional): Flag to marginalize over uncertainty in
            selection monte carlo integral. Defaults to True.
        reconstruct_rate (bool, optional): Flag to reconstruct marginalize
            merger rate. Defaults to True.
        min_neff_cut (bool, optional): flag to use the min_neff cut on the likelihood
            ensuring monte carlo integrals converge. Defaults to True.
        posterior_predictive_check (bool, optional): Flag to sample from the PE/injection data
            to perform posterior predictive check. Defaults to False.
        param_names (iterable, optional): parameters to sample for PPCs. Defaults to None.
        pedata (dict, optional): diction of PE data needed to perform PPCs. Defaults to None.
        injdata (dict, optional): diction of found injection data needed to perform PPCs. Defaults to None.
        m2min (float, optional): mininmum mass for secondary components (solar masses). Defaults to 3.0.
        m1min (float, optional): mininmum mass for primary components (solar masses). Defaults to 6.5.
        mmax (float, optional): maximum mass for primary components (solar masses). Defaults to 100.0.
    """
    logBFs, logn_effs = per_event_log_bayes_factor_log_neffs_log(logpe_weights)
    log_vt_factor, logn_eff_inj = logmu_logneff_injections_log(loginj_weights, total_inj)
    numpyro.deterministic("log_nEff_inj", logn_eff_inj)
    numpyro.deterministic("log_nEffs", logn_effs)
    numpyro.deterministic("logBFs", logBFs)
    vt_factor = numpyro.deterministic("detection_efficiency", jnp.exp(log_vt_factor))
    if reconstruct_rate:
        total_vt = numpyro.deterministic("surveyed_hypervolume", surv_hypervolume_fct(**vtfct_kwargs) / 1.0e9 * Tobs)
        unscaled_rate = numpyro.sample("unscaled_rate", dist.Gamma(Nobs))
        numpyro.deterministic("rate", unscaled_rate / vt_factor / total_vt)
    if marginalize_selection:
        log_vt_factor = jnp.where(
            jnp.greater_equal(logn_eff_inj, jnp.log(4 * Nobs)),
            log_vt_factor - (3 + Nobs) / (2 * jnp.exp(logn_eff_inj)),
            jnp.inf,
        )

    sel = numpyro.deterministic(
        "selection_factor",
        jnp.where(jnp.isinf(vt_factor), jnp.nan_to_num(-jnp.inf), -Nobs * log_vt_factor),
    )

    sumlogBFs = numpyro.deterministic("sum_logBFs", jnp.sum(logBFs))
    log_l = numpyro.deterministic("log_l", sel + sumlogBFs)

    # TODO: Clean this up, make min_neff a function kwarg
    if min_neff_cut:

        mins = jnp.min(jnp.nan_to_num(logn_effs))
        cut_log_l = numpyro.deterministic(
            "neff_less_4obs", jnp.where(jnp.less_equal(jnp.exp(mins), Nobs), jnp.nan_to_num(-jnp.inf), jnp.nan_to_num(log_l))
        )

        numpyro.factor("log_likelihood", cut_log_l)
    else:
        numpyro.factor(
            "log_likelihood",
            jnp.where(jnp.isnan(log_l), jnp.nan_to_num(-jnp.inf), jnp.nan_to_num(log_l)),
        )
    if posterior_predictive_check:
        if param_names is not None and injdata is not None and pedata is not None:
            pe_weights = jnp.exp(logpe_weights)
            inj_weights = jnp.exp(loginj_weights)
            cond = jnp.less(pedata["mass_1"], m1min) | jnp.greater(pedata["mass_1"], mmax)
            pe_weights = jnp.where(
                cond | jnp.less(pedata["mass_1"] * pedata["mass_ratio"], m2min),
                0,
                pe_weights,
            )
            inj_weights = jnp.where(
                jnp.less(injdata["mass_1"], m1min)
                | jnp.greater(injdata["mass_1"], mmax)
                | jnp.less(injdata["mass_1"] * injdata["mass_ratio"], m2min),
                0,
                inj_weights,
            )

            for ev in range(Nobs):
                k = random.PRNGKey(ev)
                k1, k2 = random.split(k)
                obs_idx = random.choice(
                    k1,
                    pe_weights.shape[1],
                    p=pe_weights[ev, :] / jnp.sum(pe_weights[ev, :]),
                )
                pred_idx = random.choice(k2, inj_weights.shape[0], p=inj_weights / jnp.sum(inj_weights))
                for p in param_names:
                    numpyro.deterministic(f"{p}_obs_event_{ev}", pedata[p][ev, obs_idx])
                    numpyro.deterministic(f"{p}_pred_event_{ev}", injdata[p][pred_idx])


=======
>>>>>>> 1354f804
def construct_hierarchical_model(model_dict, prior_dict, min_neff_cut=True, marginalize_selection=False, posterior_predictive_check=True):
    source_param_names = [k for k in model_dict.keys()]
    hyper_params = {k: None for k in prior_dict.keys()}
    pop_models = {k: None for k in model_dict.keys()}

    if "redshift" in pop_models.keys():
        z_grid = jnp.linspace(1e-9, prior_dict["redshift_maximum"], 1000)

    def model(samps, injs, Ninj, Nobs, Tobs):
        for k, v in prior_dict.items():
            try:
                hyper_params[k] = numpyro.sample(k, v.dist(**v.params))
            except AttributeError:
                hyper_params[k] = v
        iid_mapping = {}
        for k, v in model_dict.items():
            if isinstance(v, PopMixtureModel):
                components = [
                    v.components[i](**{p: hyper_params[f"{k}_component_{i + 1}_{p}"] for p in v.component_params[i]})
                    for i in range(len(v.components))
                ]
                mixing_dist = v.mixing_dist(**{p: hyper_params[f"{k}_mixture_dist_{p}"] for p in v.mixing_params})
                pop_models[k] = v.model(mixing_dist, components)
            elif isinstance(v, PopModel):
                hps = {p: hyper_params[f"{k}_{p}"] for p in v.params}
                if k == "redshift":
                    hps["grid"] = z_grid
                pop_models[k] = v.model(**hps)
            elif isinstance(v, str):
                iid_mapping[v] = k
            else:
                raise ValueError(f"Unknown model type: {type(v)}:{v}")
        for shared_param, param in iid_mapping.items():
            pop_models[shared_param] = pop_models[param]

        inj_weights = jnp.sum(jnp.array([pop_models[k].log_prob(injs[k]) for k in source_param_names]), axis=0) - jnp.log(injs["prior"])
        pe_weights = jnp.sum(jnp.array([pop_models[k].log_prob(samps[k]) for k in source_param_names]), axis=0) - jnp.log(samps["prior"])

        hierarchical_likelihood(
            pe_weights,
            inj_weights,
            total_inj=Ninj,
            Nobs=Nobs,
            Tobs=Tobs,
            surv_hypervolume_fct=lambda *_: pop_models["redshift"].norm,
            vtfct_kwargs={},
            marginalize_selection=marginalize_selection,
            min_neff_cut=min_neff_cut,
            posterior_predictive_check=posterior_predictive_check,
            pedata=samps,
            injdata=injs,
            param_names=source_param_names,
            m1min=2.0,
            m2min=2.0,
            mmax=100.0,
            log=True,
        )

    return model<|MERGE_RESOLUTION|>--- conflicted
+++ resolved
@@ -282,11 +282,7 @@
     numpyro.deterministic("log_nEff_inj", logn_eff_inj)
     numpyro.deterministic("log_nEffs", logn_effs)
     numpyro.deterministic("logBFs", logBFs)
-<<<<<<< HEAD
-    numpyro.deterministic("detection_efficiency", vt_factor)
-=======
     numpyro.deterministic("detection_efficiency", jnp.exp(log_det_eff))
->>>>>>> 1354f804
     if reconstruct_rate:
         total_vt = numpyro.deterministic("surveyed_hypervolume", surv_hypervolume_fct(**vtfct_kwargs) / 1.0e9 * Tobs)
         unscaled_rate = numpyro.sample("unscaled_rate", dist.Gamma(Nobs))
@@ -364,130 +360,6 @@
     return rate
 
 
-<<<<<<< HEAD
-def hierarchical_likelihood_in_log(
-    logpe_weights,
-    loginj_weights,
-    total_inj,
-    Nobs,
-    Tobs,
-    surv_hypervolume_fct=TotalVTCalculator(),
-    vtfct_kwargs={"lamb": 0},
-    marginalize_selection=True,
-    reconstruct_rate=True,
-    min_neff_cut=True,
-    posterior_predictive_check=False,
-    param_names=None,
-    pedata=None,
-    injdata=None,
-    m2min=3.0,
-    m1min=6.5,
-    mmax=100.0,
-):
-    """
-    hierarchical_likelihood_log performs the hierarchical likeihood calculation in log probability
-        by resampling over injections and pe samples from each event's indiviudally done analayses.
-        for reference see:
-    Args:
-        logpe_weights (jax.DeviceArray): JAX array of log weights evaluated at pe samples to integrate over.
-            Expected size of (N_events,N_samples)
-        loginj_weights (jax.DeviceArray): JAX array of log weights evaluated at found injections to
-            integrate over. Expected size of (N_found_injections,)
-        total_inj (int): total number of generated injections before cutting on found.
-        Nobs (int): Total number of observed events analyzing
-        Tobs (float): Time spent observing to produce catalog (in yrs)
-        surv_hypervolume_fct (callable, optional): callable function to calculate total
-            VT (normalization of the redshift model). Defaults to TotalVTCalculator().
-        vtfct_kwargs (dict, optional): diction of args needed to call
-            surv_hypervolume_fct(). Defaults to {"lamb": 0}.
-        marginalize_selection (bool, optional): Flag to marginalize over uncertainty in
-            selection monte carlo integral. Defaults to True.
-        reconstruct_rate (bool, optional): Flag to reconstruct marginalize
-            merger rate. Defaults to True.
-        min_neff_cut (bool, optional): flag to use the min_neff cut on the likelihood
-            ensuring monte carlo integrals converge. Defaults to True.
-        posterior_predictive_check (bool, optional): Flag to sample from the PE/injection data
-            to perform posterior predictive check. Defaults to False.
-        param_names (iterable, optional): parameters to sample for PPCs. Defaults to None.
-        pedata (dict, optional): diction of PE data needed to perform PPCs. Defaults to None.
-        injdata (dict, optional): diction of found injection data needed to perform PPCs. Defaults to None.
-        m2min (float, optional): mininmum mass for secondary components (solar masses). Defaults to 3.0.
-        m1min (float, optional): mininmum mass for primary components (solar masses). Defaults to 6.5.
-        mmax (float, optional): maximum mass for primary components (solar masses). Defaults to 100.0.
-    """
-    logBFs, logn_effs = per_event_log_bayes_factor_log_neffs_log(logpe_weights)
-    log_vt_factor, logn_eff_inj = logmu_logneff_injections_log(loginj_weights, total_inj)
-    numpyro.deterministic("log_nEff_inj", logn_eff_inj)
-    numpyro.deterministic("log_nEffs", logn_effs)
-    numpyro.deterministic("logBFs", logBFs)
-    vt_factor = numpyro.deterministic("detection_efficiency", jnp.exp(log_vt_factor))
-    if reconstruct_rate:
-        total_vt = numpyro.deterministic("surveyed_hypervolume", surv_hypervolume_fct(**vtfct_kwargs) / 1.0e9 * Tobs)
-        unscaled_rate = numpyro.sample("unscaled_rate", dist.Gamma(Nobs))
-        numpyro.deterministic("rate", unscaled_rate / vt_factor / total_vt)
-    if marginalize_selection:
-        log_vt_factor = jnp.where(
-            jnp.greater_equal(logn_eff_inj, jnp.log(4 * Nobs)),
-            log_vt_factor - (3 + Nobs) / (2 * jnp.exp(logn_eff_inj)),
-            jnp.inf,
-        )
-
-    sel = numpyro.deterministic(
-        "selection_factor",
-        jnp.where(jnp.isinf(vt_factor), jnp.nan_to_num(-jnp.inf), -Nobs * log_vt_factor),
-    )
-
-    sumlogBFs = numpyro.deterministic("sum_logBFs", jnp.sum(logBFs))
-    log_l = numpyro.deterministic("log_l", sel + sumlogBFs)
-
-    # TODO: Clean this up, make min_neff a function kwarg
-    if min_neff_cut:
-
-        mins = jnp.min(jnp.nan_to_num(logn_effs))
-        cut_log_l = numpyro.deterministic(
-            "neff_less_4obs", jnp.where(jnp.less_equal(jnp.exp(mins), Nobs), jnp.nan_to_num(-jnp.inf), jnp.nan_to_num(log_l))
-        )
-
-        numpyro.factor("log_likelihood", cut_log_l)
-    else:
-        numpyro.factor(
-            "log_likelihood",
-            jnp.where(jnp.isnan(log_l), jnp.nan_to_num(-jnp.inf), jnp.nan_to_num(log_l)),
-        )
-    if posterior_predictive_check:
-        if param_names is not None and injdata is not None and pedata is not None:
-            pe_weights = jnp.exp(logpe_weights)
-            inj_weights = jnp.exp(loginj_weights)
-            cond = jnp.less(pedata["mass_1"], m1min) | jnp.greater(pedata["mass_1"], mmax)
-            pe_weights = jnp.where(
-                cond | jnp.less(pedata["mass_1"] * pedata["mass_ratio"], m2min),
-                0,
-                pe_weights,
-            )
-            inj_weights = jnp.where(
-                jnp.less(injdata["mass_1"], m1min)
-                | jnp.greater(injdata["mass_1"], mmax)
-                | jnp.less(injdata["mass_1"] * injdata["mass_ratio"], m2min),
-                0,
-                inj_weights,
-            )
-
-            for ev in range(Nobs):
-                k = random.PRNGKey(ev)
-                k1, k2 = random.split(k)
-                obs_idx = random.choice(
-                    k1,
-                    pe_weights.shape[1],
-                    p=pe_weights[ev, :] / jnp.sum(pe_weights[ev, :]),
-                )
-                pred_idx = random.choice(k2, inj_weights.shape[0], p=inj_weights / jnp.sum(inj_weights))
-                for p in param_names:
-                    numpyro.deterministic(f"{p}_obs_event_{ev}", pedata[p][ev, obs_idx])
-                    numpyro.deterministic(f"{p}_pred_event_{ev}", injdata[p][pred_idx])
-
-
-=======
->>>>>>> 1354f804
 def construct_hierarchical_model(model_dict, prior_dict, min_neff_cut=True, marginalize_selection=False, posterior_predictive_check=True):
     source_param_names = [k for k in model_dict.keys()]
     hyper_params = {k: None for k in prior_dict.keys()}
