--- conflicted
+++ resolved
@@ -22,15 +22,7 @@
     return -0.5 * inv_var * jnp.dot(delta_c, delta_c.T)
 
 
-<<<<<<< HEAD
-def apply_2d_difference_prior(coefs, inv_var_c, inv_var_r, degree_c=1, degree_r=1):
-    delta_c = jnp.diff(coefs, n=degree_c, axis=1)
-    delta_r = jnp.diff(coefs, n=degree_r, axis=0)
-    pen_c = -0.5 * inv_var_c * jnp.sum(jnp.square(delta_c))
-    pen_r = -0.5 * inv_var_r * jnp.sum(jnp.square(delta_r))
-    return pen_c + pen_r
-=======
-def apply_twod_difference_prior(coefs, inv_var_row, inv_var_col, degree_row=1, degree_col=1):
+def apply_2d_difference_prior(coefs, inv_var_row, inv_var_col, degree_row=1, degree_col=1):
     """
     Computes the difference penalty for a 2d B-spline.
     Uses equation 4.19 from Practical Smoothing by Eilers and Marx.
@@ -58,7 +50,6 @@
     pen_row = -0.5 * inv_var_row * jnp.sum(jnp.square(delta_row))
     pen_col = -0.5 * inv_var_col * jnp.sum(jnp.square(delta_col))
     return pen_row + pen_col
->>>>>>> 00bd0da5
 
 
 def get_adaptive_Lambda(label, nknots, degree, omega=0.5):
